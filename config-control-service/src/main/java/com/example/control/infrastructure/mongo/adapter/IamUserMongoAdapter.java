package com.example.control.infrastructure.mongo.adapter;

import com.example.control.domain.object.IamUser;
import com.example.control.domain.criteria.IamUserCriteria;
import com.example.control.domain.id.IamUserId;
import com.example.control.domain.port.IamUserRepositoryPort;
import com.example.control.infrastructure.mongo.repository.IamUserMongoRepository;
import com.example.control.infrastructure.mongo.documents.IamUserDocument;
import lombok.extern.slf4j.Slf4j;
import org.springframework.data.mongodb.core.MongoTemplate;
import org.springframework.data.mongodb.core.query.Criteria;
import org.springframework.data.mongodb.core.query.Query;
import org.springframework.stereotype.Component;

import java.util.List;

/**
 * MongoDB adapter implementation for {@link IamUserRepositoryPort}.
 * <p>
 * This adapter provides the persistence layer implementation for cached user
 * projections from Keycloak using Spring Data MongoDB.
 * </p>
 */
@Slf4j
@Component
<<<<<<< HEAD
public class IamUserMongoAdapter 
    extends AbstractMongoAdapter<IamUser, IamUserDocument, IamUserId, IamUserCriteria, IamUserMongoRepository>
    implements IamUserRepositoryPort {
=======
public class IamUserMongoAdapter
        extends AbstractMongoAdapter<IamUser, IamUserDocument, IamUserId, IamUserCriteria>
        implements IamUserRepositoryPort {
>>>>>>> 7fd82aec

    public IamUserMongoAdapter(IamUserMongoRepository repository, MongoTemplate mongoTemplate) {
        super(repository, mongoTemplate, IamUserId::userId);
    }

    @Override
    protected IamUserDocument toDocument(IamUser domain) {
        return IamUserDocument.fromDomain(domain);
    }

    @Override
    protected IamUser toDomain(IamUserDocument document) {
        return document.toDomain();
    }

    @Override
    protected Query buildQuery(IamUserCriteria criteria) {
        Query query = new Query();
        if (criteria == null)
            return query;

        // Apply filters
        if (criteria.username() != null) {
            query.addCriteria(Criteria.where("username").is(criteria.username()));
        }
        if (criteria.email() != null) {
            query.addCriteria(Criteria.where("email").is(criteria.email()));
        }
        if (criteria.firstName() != null) {
            query.addCriteria(Criteria.where("firstName").is(criteria.firstName()));
        }
        if (criteria.lastName() != null) {
            query.addCriteria(Criteria.where("lastName").is(criteria.lastName()));
        }
        if (criteria.teamIds() != null && !criteria.teamIds().isEmpty()) {
            query.addCriteria(Criteria.where("teamIds").in(criteria.teamIds()));
        }
        if (criteria.managerId() != null) {
            query.addCriteria(Criteria.where("managerId").is(criteria.managerId()));
        }
        if (criteria.roles() != null && !criteria.roles().isEmpty()) {
            query.addCriteria(Criteria.where("roles").in(criteria.roles()));
        }

        // ABAC: Team-based filtering
        if (criteria.userTeamIds() != null && !criteria.userTeamIds().isEmpty()) {
            query.addCriteria(Criteria.where("teamIds").in(criteria.userTeamIds()));
        }

        return query;
    }

    @Override
    protected String getCollectionName() {
        return "iam_users";
    }

    @Override
    protected Class<IamUserDocument> getDocumentClass() {
        return IamUserDocument.class;
    }

    @Override
    public List<IamUser> findByTeam(String teamId) {
        log.debug("Finding IAM users by team: {}", teamId);

        List<IamUserDocument> documents = repository.findByTeamId(teamId);
        return documents.stream()
                .map(IamUserDocument::toDomain)
                .toList();
    }

    @Override
    public List<IamUser> findByManager(String managerId) {
        log.debug("Finding IAM users by manager: {}", managerId);

        List<IamUserDocument> documents = repository.findByManagerId(managerId);
        return documents.stream()
                .map(IamUserDocument::toDomain)
                .toList();
    }

    @Override
    public List<IamUser> findByRole(String role) {
        log.debug("Finding IAM users by role: {}", role);

        List<IamUserDocument> documents = repository.findByRole(role);
        return documents.stream()
                .map(IamUserDocument::toDomain)
                .toList();
    }

    @Override
    public List<String> findUserIdsByTeams(List<String> teamIds) {
        log.debug("Finding user IDs by teams: {}", teamIds);

        List<IamUserDocument> documents = repository.findUserIdsByTeamIds(teamIds);
        return documents.stream()
                .map(IamUserDocument::getUserId)
                .toList();
    }

    // @Override
    // public void deleteAll() {
    // log.debug("Deleting all IAM users");

    // repository.deleteAll();
    // log.debug("Successfully deleted all IAM users");
    // }

    @Override
    public long countByTeam(String teamId) {
        log.debug("Counting IAM users by team: {}", teamId);

        return repository.countByTeamId(teamId);
    }

    @Override
    public long countByRole(String role) {
        log.debug("Counting IAM users by role: {}", role);

        return repository.countByRole(role);
    }

    @Override
    public long countAll() {
        log.debug("Counting all IAM users");

        return repository.count();
    }
}<|MERGE_RESOLUTION|>--- conflicted
+++ resolved
@@ -23,15 +23,9 @@
  */
 @Slf4j
 @Component
-<<<<<<< HEAD
 public class IamUserMongoAdapter 
     extends AbstractMongoAdapter<IamUser, IamUserDocument, IamUserId, IamUserCriteria, IamUserMongoRepository>
     implements IamUserRepositoryPort {
-=======
-public class IamUserMongoAdapter
-        extends AbstractMongoAdapter<IamUser, IamUserDocument, IamUserId, IamUserCriteria>
-        implements IamUserRepositoryPort {
->>>>>>> 7fd82aec
 
     public IamUserMongoAdapter(IamUserMongoRepository repository, MongoTemplate mongoTemplate) {
         super(repository, mongoTemplate, IamUserId::userId);
