--- conflicted
+++ resolved
@@ -114,7 +114,6 @@
             @SecurityRequirement(name = "oauth2_password")
     }, operationId = "findAllApprovalRequests")
     @ApiResponses(value = {
-<<<<<<< HEAD
         @ApiResponse(responseCode = "200", description = "Approval requests retrieved successfully",
             content = @Content(schema = @Schema(implementation = ApprovalRequestDtos.ApprovalRequestPageResponse.class))),
         @ApiResponse(responseCode = "400", description = "Invalid request parameters",
@@ -127,31 +126,15 @@
     public ResponseEntity<ApprovalRequestDtos.ApprovalRequestPageResponse> findAll(
             @ParameterObject @Valid ApprovalRequestDtos.QueryFilter filter,
             @ParameterObject @PageableDefault(size = 20, page = 0) Pageable pageable,
-=======
-            @ApiResponse(responseCode = "200", description = "Approval requests retrieved successfully", content = @Content(schema = @Schema(implementation = ApprovalRequestDtos.Response.class))),
-            @ApiResponse(responseCode = "400", description = "Invalid request parameters", content = @Content(schema = @Schema(implementation = ErrorResponse.class))),
-            @ApiResponse(responseCode = "401", description = "Unauthorized - Authentication required", content = @Content(schema = @Schema(implementation = ErrorResponse.class))),
-            @ApiResponse(responseCode = "500", description = "Internal server error", content = @Content(schema = @Schema(implementation = ErrorResponse.class)))
-    })
-    public ResponseEntity<Page<ApprovalRequestDtos.Response>> findAll(
-            @Parameter(description = "Optional query filter for searching requests", schema = @Schema(implementation = ApprovalRequestDtos.QueryFilter.class)) @RequestParam(required = false) ApprovalRequestDtos.QueryFilter filter,
-            @Parameter(description = "Pagination parameters (page, size, sort)") Pageable pageable,
->>>>>>> 7fd82aec
             @AuthenticationPrincipal Jwt jwt) {
         log.debug("Listing approval requests with filter: {}", filter);
 
         UserContext userContext = UserContext.fromJwt(jwt);
         Page<ApprovalRequest> requests = approvalService.findAll(
                 ApprovalRequestApiMapper.toCriteria(filter, userContext), pageable, userContext);
-<<<<<<< HEAD
         ApprovalRequestDtos.ApprovalRequestPageResponse response = ApprovalRequestApiMapper.toPageResponse(requests);
         
         return ResponseEntity.ok(response);
-=======
-        Page<ApprovalRequestDtos.Response> responses = requests.map(ApprovalRequestApiMapper::toResponse);
-
-        return ResponseEntity.ok(responses);
->>>>>>> 7fd82aec
     }
 
     /**
